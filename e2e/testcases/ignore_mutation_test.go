// Copyright 2024 Google LLC
//
// Licensed under the Apache License, Version 2.0 (the "License");
// you may not use this file except in compliance with the License.
// You may obtain a copy of the License at
//
//      http://www.apache.org/licenses/LICENSE-2.0
//
// Unless required by applicable law or agreed to in writing, software
// distributed under the License is distributed on an "AS IS" BASIS,
// WITHOUT WARRANTIES OR CONDITIONS OF ANY KIND, either express or implied.
// See the License for the specific language governing permissions and
// limitations under the License.

package e2e

import (
	"fmt"
	"testing"
	"time"

	corev1 "k8s.io/api/core/v1"
	apierrors "k8s.io/apimachinery/pkg/api/errors"
	"kpt.dev/configsync/e2e/nomostest"
	"kpt.dev/configsync/e2e/nomostest/ntopts"
	"kpt.dev/configsync/e2e/nomostest/taskgroup"
	nomostesting "kpt.dev/configsync/e2e/nomostest/testing"
	"kpt.dev/configsync/e2e/nomostest/testpredicates"
	"kpt.dev/configsync/e2e/nomostest/testwatcher"
	"kpt.dev/configsync/pkg/api/configsync"
	"kpt.dev/configsync/pkg/api/configsync/v1beta1"
	"kpt.dev/configsync/pkg/core"
	"kpt.dev/configsync/pkg/core/k8sobjects"
	"kpt.dev/configsync/pkg/kinds"
	"kpt.dev/configsync/pkg/metadata"
	"kpt.dev/configsync/pkg/reconcilermanager"
	kstatus "sigs.k8s.io/cli-utils/pkg/kstatus/status"
)

// TestAddIgnoreMutationAndSpecChangesToManagedObject adds the `client.lifecycle.config.k8s.io/mutation`
// annotation as well as the `season` annotation to a resource, and verifies that Config Sync doesn't update
// the `season` annotation based on the source config
func TestAddIgnoreMutationAndSpecChangesToManagedObject(t *testing.T) {
	nt := nomostest.New(t, nomostesting.DriftControl, ntopts.SyncWithGitSource(nomostest.DefaultRootSyncID, ntopts.Unstructured))
	rootSyncGitRepo := nt.SyncSourceGitReadWriteRepository(nomostest.DefaultRootSyncID)

	nt.T.Log("Add a new namespace")
	namespace := k8sobjects.NamespaceObject("bookstore", core.Annotation("season", "summer"))
	nt.Must(rootSyncGitRepo.Add("acme/ns.yaml", namespace))
	nt.Must(rootSyncGitRepo.CommitAndPush("add a namespace"))
	nt.Must(nt.WatchForAllSyncs())

	nt.T.Log("Add the ignore mutation annotation and other spec changes to the namespace")
	namespace = k8sobjects.NamespaceObject(
		namespace.Name,
		core.Annotation(metadata.LifecycleMutationAnnotation, metadata.IgnoreMutation),
		core.Annotation("season", "winter"))
	nt.Must(rootSyncGitRepo.Add("acme/ns.yaml", namespace))
	nt.Must(rootSyncGitRepo.CommitAndPush("update namespace"))
	nt.Must(nt.Watcher.WatchObject(kinds.Namespace(), "bookstore", "",
		testwatcher.WatchPredicates(
			testpredicates.HasAnnotation("season", "summer"),
			testpredicates.HasAnnotationKey(metadata.LifecycleMutationAnnotation))))

	nt.T.Log("Remove the ignore mutation annotation from the declared namespace")
	namespace = k8sobjects.NamespaceObject(namespace.Name,
		core.Annotation("season", "fall"))
	nt.Must(rootSyncGitRepo.Add("acme/ns.yaml", namespace))
	nt.Must(rootSyncGitRepo.CommitAndPush("remove ignore mutation annotation"))
	nt.Must(nt.Watcher.WatchObject(kinds.Namespace(), "bookstore", "",
		testwatcher.WatchPredicates(
			testpredicates.HasAnnotation("season", "fall"),
			testpredicates.MissingAnnotation(metadata.LifecycleMutationAnnotation))))
}

// TestDeclareIgnoreMutationForUnmanagedObject declares an unmanaged resource in the source repo with the
// `client.lifecycle.config.k8s.io/mutation` annotation and the `season` annotation, and verifies that
// Config Sync doesn't update the `season` annotation based on the source config
func TestDeclareIgnoreMutationForUnmanagedObject(t *testing.T) {
	nt := nomostest.New(t, nomostesting.DriftControl, ntopts.SyncWithGitSource(nomostest.DefaultRootSyncID, ntopts.Unstructured))
	rootSyncGitRepo := nt.SyncSourceGitReadWriteRepository(nomostest.DefaultRootSyncID)

	nt.T.Log("Add an unmanaged namespace using kubectl")
	nsObj := k8sobjects.NamespaceObject("bookstore")
	nt.Must(nt.KubeClient.Apply(nsObj))

	nt.T.Cleanup(func() {
		if err := nt.KubeClient.Delete(nsObj); err != nil {
			if !apierrors.IsNotFound(err) && !apierrors.IsForbidden(err) {
				nt.T.Log(err)
			}
		}
	})

	if err := nt.Validate(nsObj.Name, "", &corev1.Namespace{}); err != nil {
		nt.T.Error(err)
	}

	nt.T.Log("Declare the unmanaged namespace with the ignore mutation annotation and other spec changes")
	namespace := k8sobjects.NamespaceObject(
		nsObj.Name,
		core.Annotation(metadata.LifecycleMutationAnnotation, metadata.IgnoreMutation),
		core.Annotation("season", "summer"))
	nt.Must(rootSyncGitRepo.Add("acme/ns.yaml", namespace))
	nt.Must(rootSyncGitRepo.CommitAndPush("add a namespace"))
	nt.Must(nt.Watcher.WatchObject(kinds.Namespace(), nsObj.Name, "",
		testwatcher.WatchPredicates(
			testpredicates.HasAnnotation(metadata.LifecycleMutationAnnotation, metadata.IgnoreMutation),
			testpredicates.MissingAnnotation("season"))))
}

<<<<<<< HEAD
func TestDeclareExistingObjectWithIgnoreAnnotation(t *testing.T) {
	nt := nomostest.New(t, nomostesting.DriftControl, ntopts.SyncWithGitSource(nomostest.DefaultRootSyncID, ntopts.Unstructured))
	rootSyncGitRepo := nt.SyncSourceGitReadWriteRepository(nomostest.DefaultRootSyncID)

	nt.T.Log("Add an umanaged namespace with the ignore-mutation annotation using kubectl ")
	nsObj := k8sobjects.NamespaceObject("bookstore",
		core.Annotation(metadata.LifecycleMutationAnnotation, metadata.IgnoreMutation),
	)

	nt.Must(nt.KubeClient.Apply(nsObj))
	if err := nt.Validate(nsObj.Name, "", &corev1.Namespace{}); err != nil {
		nt.T.Error(err)
	}

	nt.T.Log("Declare the namespace without the ignore mutation annotation")
	namespace := k8sobjects.NamespaceObject(
		nsObj.Name,
		core.Annotation("season", "summer"))
	nt.Must(rootSyncGitRepo.Add("acme/ns.yaml", namespace))
	nt.Must(rootSyncGitRepo.CommitAndPush("add a namespace"))
	nt.Must(nt.WatchForAllSyncs())

	nt.Must(nt.Watcher.WatchObject(kinds.Namespace(), nsObj.Name, "",
		testwatcher.WatchPredicates(
			testpredicates.HasAnnotation("season", "summer"),
			testpredicates.MissingAnnotation(metadata.LifecycleMutationAnnotation),
		)))
}

// TODO: Fix failing test. Using Kubectl.Apply makes it so the ignore-mutation annotation is managed by the nomos field manager
func TestDeclareExistingObjectWithoutIgnoreAnnotation(t *testing.T) {
	nt := nomostest.New(t, nomostesting.DriftControl, ntopts.SyncWithGitSource(nomostest.DefaultRootSyncID, ntopts.Unstructured))
	rootSyncGitRepo := nt.SyncSourceGitReadWriteRepository(nomostest.DefaultRootSyncID)

	nt.T.Log("Add an umanaged namespace with the ignore-mutation annotation using kubectl ")
	nsObj := k8sobjects.NamespaceObject("bookstore",
		core.Annotation(metadata.LifecycleMutationAnnotation, metadata.IgnoreMutation),
	)

	nt.Must(nt.KubeClient.Apply(nsObj))
	if err := nt.Validate(nsObj.Name, "", &corev1.Namespace{}); err != nil {
		nt.T.Error(err)
	}

	nt.T.Log("Declare the namespace without the ignore mutation annotation")
	namespace := k8sobjects.NamespaceObject(
		nsObj.Name,
		core.Annotation("season", "summer"))
	nt.Must(rootSyncGitRepo.Add("acme/ns.yaml", namespace))
	nt.Must(rootSyncGitRepo.CommitAndPush("add a namespace"))
	nt.Must(nt.WatchForAllSyncs())

	nt.Must(nt.Watcher.WatchObject(kinds.Namespace(), nsObj.Name, "",
		testwatcher.WatchPredicates(
			testpredicates.HasAnnotation("season", "summer"),
			testpredicates.MissingAnnotation(metadata.LifecycleMutationAnnotation),
		)))
}

func TestIgnoreObjectIsDeleted(t *testing.T) {
=======
// TestMutationIgnoredObjectIsDeleted verifies that a mutation-ignored object is recreated based on
// the source configs
func TestMutationIgnoredObjectIsDeleted(t *testing.T) {
>>>>>>> 6e37da57
	nt := nomostest.New(t, nomostesting.DriftControl, ntopts.SyncWithGitSource(nomostest.DefaultRootSyncID, ntopts.Unstructured))
	rootSyncGitRepo := nt.SyncSourceGitReadWriteRepository(nomostest.DefaultRootSyncID)

	nt.T.Log("Add namespace with the ignore-mutation annotation to Git")
	namespace := k8sobjects.NamespaceObject("bookstore",
		core.Annotation("season", "summer"), core.Annotation(metadata.LifecycleMutationAnnotation, metadata.IgnoreMutation),
		core.Annotation("foo", "bar"))
	nt.Must(rootSyncGitRepo.Add("acme/ns.yaml", namespace))
	nt.Must(rootSyncGitRepo.CommitAndPush("add a namespace"))
	nt.Must(nt.Watcher.WatchObject(kinds.Namespace(), "bookstore", ""), testpredicates.HasAnnotation("foo", "bar"))

	nomostest.WaitForWebhookReadiness(nt)

	// Webhook SHOULD prevent kubectl from deleting a resource managed by Config Sync.
	_, err := nt.Shell.Kubectl("delete", "ns", namespace.Name)
	if err == nil {
		nt.T.Fatalf("got `kubectl delete ns %s` success, want err", namespace.Name)
	}

	nt.T.Log("Remove foo=bar annotation from the declared namespace")
	updatedNamespace := k8sobjects.NamespaceObject(namespace.Name,
		core.Annotation("season", "summer"),
		core.Annotation(metadata.LifecycleMutationAnnotation, metadata.IgnoreMutation))
	nt.Must(rootSyncGitRepo.Add("acme/ns.yaml", updatedNamespace))
	nt.Must(rootSyncGitRepo.CommitAndPush("update namespace"))
	nt.Must(nt.Watcher.WatchObject(kinds.Namespace(), "bookstore", "",
		testwatcher.WatchPredicates(
			testpredicates.HasAnnotation("foo", "bar"),
			testpredicates.HasAnnotationKey(metadata.LifecycleMutationAnnotation))))

	nt.T.Log("Modify managed field foo of the declared namespace using kubectl")
	out, err := nt.Shell.Kubectl("annotate", "namespace", "bookstore", "--overwrite", "foo=baz")
	if err != nil {
		nt.T.Fatalf("got `kubectl annotate namespace bookstore --overwrite foo=baz` error %v %s, want return nil", err, out)
	}

	nt.Must(nt.Watcher.WatchObject(kinds.Namespace(), "bookstore", ""), testpredicates.HasAnnotation("foo", "baz"))

	// The reason we need to stop the webhook here is that the webhook denies a request to delete the namespace
	nomostest.StopWebhook(nt)

	nt.Must(nt.Watcher.WatchObject(kinds.Deployment(),
		core.RootReconcilerName(nomostest.DefaultRootSyncID.Name), configsync.ControllerNamespace,
		testwatcher.WatchPredicates(
			testpredicates.StatusEquals(nt.Scheme, kstatus.CurrentStatus),
			testpredicates.DeploymentMissingEnvVar(reconcilermanager.Reconciler, reconcilermanager.WebhookEnabled),
		)))

	nt.T.Log("Delete declared namespace using kubectl")
	nt.MustKubectl("delete", "ns", namespace.Name)

	// Remediator SHOULD recreate the namespace
	nt.Must(nt.Watcher.WatchObject(kinds.Namespace(), namespace.Name, "",
		testwatcher.WatchPredicates(
			testpredicates.HasAnnotation("season", "summer"),
			testpredicates.HasAnnotation(metadata.LifecycleMutationAnnotation, metadata.IgnoreMutation),
			testpredicates.MissingAnnotation("foo"),
		)))
}

// TestMutationIgnoredObjectPruned verifies a resource's state when it is pruned then recreated
func TestMutationIgnoredObjectPruned(t *testing.T) {
	nt := nomostest.New(t, nomostesting.DriftControl, ntopts.SyncWithGitSource(nomostest.DefaultRootSyncID, ntopts.Unstructured))
	rootSyncGitRepo := nt.SyncSourceGitReadWriteRepository(nomostest.DefaultRootSyncID)

	nt.T.Log("Add  namespace to Git")
	namespace := k8sobjects.NamespaceObject("bookstore",
		core.Annotation("season", "summer"), core.Annotation(metadata.LifecycleMutationAnnotation, metadata.IgnoreMutation))
	nt.Must(rootSyncGitRepo.Add("acme/ns.yaml", namespace))
	nt.Must(rootSyncGitRepo.CommitAndPush("add a namespace"))
	nt.Must(nt.WatchForAllSyncs())

	// prune the namespace
	nt.T.Log("Prune the namespace")
	nt.Must(rootSyncGitRepo.Remove("acme/ns.yaml"))
	nt.Must(rootSyncGitRepo.CommitAndPush("prune namespace-bookstore"))
	nt.Must(nt.WatchForAllSyncs())

	// Namespace should have been pruned
	nt.Must(nt.Watcher.WatchForNotFound(kinds.Namespace(), namespace.Name, ""))

	nt.T.Log("Add back namespace to Git")
	namespace = k8sobjects.NamespaceObject("bookstore",
		core.Annotation("season", "winter"), core.Annotation(metadata.LifecycleMutationAnnotation, metadata.IgnoreMutation))
	nt.Must(rootSyncGitRepo.Add("acme/ns.yaml", namespace))
	nt.Must(rootSyncGitRepo.CommitAndPush("add a namespace"))

	nt.Must(nt.Watcher.WatchObject(kinds.Namespace(), namespace.Name, "",
		testwatcher.WatchPredicates(
			testpredicates.HasAnnotation("season", "winter"),
			testpredicates.HasAnnotation(metadata.LifecycleMutationAnnotation, metadata.IgnoreMutation),
		)))
}

// TestAnnotationDrift verifies that the `season` annotation is correct when modified with Kubectl and
// in the declared config
func TestAnnotationDrift(t *testing.T) {
	nt := nomostest.New(t, nomostesting.DriftControl, ntopts.SyncWithGitSource(nomostest.DefaultRootSyncID, ntopts.Unstructured))
	rootSyncGitRepo := nt.SyncSourceGitReadWriteRepository(nomostest.DefaultRootSyncID)

	nt.T.Log("Adding namespace to Git")
	namespace := k8sobjects.NamespaceObject("bookstore",
		core.Annotation(metadata.LifecycleMutationAnnotation, metadata.IgnoreMutation))
	nt.Must(rootSyncGitRepo.Add("acme/ns.yaml", namespace))
	nt.Must(rootSyncGitRepo.CommitAndPush("add a namespace"))
	nt.Must(nt.WatchForAllSyncs())

	nt.T.Log("Add new annotation to the declared namespace")
	updatedNamespace := k8sobjects.NamespaceObject("bookstore",
		core.Annotation(metadata.LifecycleMutationAnnotation, metadata.IgnoreMutation),
		core.Annotation("season", "summer"))

	nt.Must(rootSyncGitRepo.Add("acme/ns.yaml", updatedNamespace))
	nt.Must(rootSyncGitRepo.CommitAndPush("update namespace"))

	nt.Must(nt.Watcher.WatchObject(kinds.Namespace(), "bookstore", "",
		testwatcher.WatchPredicates(
			testpredicates.MissingAnnotation("season"),
			testpredicates.HasAnnotationKey(metadata.LifecycleMutationAnnotation))))

	nt.T.Log("Add the 'season=winter' annotation to the namespace using kubectl")
	nsObj := namespace.DeepCopy()
	nsObj.Annotations["season"] = "winter"
	nt.Must(nt.KubeClient.Apply(nsObj))

<<<<<<< HEAD
	// Wait so the remediator can process the event
	time.Sleep(10 * time.Second)
	nt.Must(nt.KubeClient.Apply(nsObj))

	// Wait so the remediator can process the event
	time.Sleep(10 * time.Second)

=======
>>>>>>> 6e37da57
	nt.Must(nt.Watcher.WatchObject(kinds.Namespace(), nsObj.Name, "",
		testwatcher.WatchPredicates(
			testpredicates.HasAnnotation("season", "winter"),
		)))

	// Push a new commit to trigger a new apply.
	nt.T.Log("Add another namespace to Git to run the applier")
	nsObj2 := k8sobjects.NamespaceObject("new-ns")
	nt.Must(rootSyncGitRepo.Add("acme/ns2.yaml", nsObj2))
	nt.Must(rootSyncGitRepo.CommitAndPush("add another namespace"))

	nt.Must(nt.Watcher.WatchObject(kinds.Namespace(), nsObj.Name, "",
		testwatcher.WatchPredicates(
			testpredicates.HasAnnotation("season", "winter"),
		)))

	// Modify a managed field
	out, err := nt.Shell.Kubectl("annotate", "namespace", "bookstore", "--overwrite", "season=fall")
	if err != nil {
		nt.T.Fatalf("got `kubectl annotate namespace bookstore --overwrite season=fall` error %v %s, want return nil", err, out)
	}
	nt.Must(nt.Watcher.WatchObject(kinds.Namespace(), nsObj.Name, "",
		testwatcher.WatchPredicates(
			testpredicates.HasAnnotation("season", "fall"),
		)))
}

// TestDriftKubectlAnnotateConfigSyncAnnotation modifies a
// managed field of a resource that has the
// `client.lifecycle.config.k8s.io/mutation` annotation, and verifies that
// Config Sync does not correct it.
// TODO: Update this test when implementing the remediator changes to support the ignore mutation annotation
func TestDriftKubectlAnnotateConfigSyncAnnotation(t *testing.T) {
	rootSyncID := nomostest.DefaultRootSyncID
	nt := nomostest.New(t, nomostesting.DriftControl,
		ntopts.SyncWithGitSource(rootSyncID, ntopts.Unstructured))
	rootSyncGitRepo := nt.SyncSourceGitReadWriteRepository(rootSyncID)

	namespace := k8sobjects.NamespaceObject("bookstore",
		core.Annotation("season", "summer"),
		core.Annotation(metadata.LifecycleMutationAnnotation, metadata.IgnoreMutation))
	nt.Must(rootSyncGitRepo.Add("acme/ns.yaml", namespace))
	nt.Must(rootSyncGitRepo.CommitAndPush("add a namespace"))
	nt.Must(nt.WatchForAllSyncs())

	// The reason we need to stop the webhook here is that the webhook denies a request to modify Config Sync metadata
	// even if the resource has the `client.lifecycle.config.k8s.io/mutation` annotation.
	nomostest.StopWebhook(nt)
	// Stopping the webhook causes the reconciler to restart. Wait so that we aren't
	// racing with the applier and are actually testing the remediator.
	nt.Must(nt.Watcher.WatchObject(kinds.Deployment(),
		core.RootReconcilerName(rootSyncID.Name), configsync.ControllerNamespace,
		testwatcher.WatchPredicates(
			testpredicates.StatusEquals(nt.Scheme, kstatus.CurrentStatus),
			testpredicates.DeploymentMissingEnvVar(reconcilermanager.Reconciler, reconcilermanager.WebhookEnabled),
		)))

	// Modify a Config Sync annotation
	out, err := nt.Shell.Kubectl("annotate", "namespace", "bookstore", "--overwrite", fmt.Sprintf("%s=fall", metadata.ResourceManagementKey))
	if err != nil {
		nt.T.Fatalf("got `kubectl annotate namespace bookstore --overwrite %s=fall` error %v %s, want return nil", metadata.ResourceManagementKey, err, out)
	}

	time.Sleep(10 * time.Second)

	// Remediator SHOULD correct it
	err = nt.Validate("bookstore", "", &corev1.Namespace{}, testpredicates.HasAnnotation(metadata.ResourceManagementKey, metadata.ResourceManagementEnabled))
	if err != nil {
		nt.T.Fatal(err)
	}
}

// TestDriftKubectlAnnotateDeleteManagedFieldsWithIgnoreMutationAnnotation
// deletes a managed field of a resource that has the
// `client.lifecycle.config.k8s.io/mutation` annotation, and verifies that
// Config Sync does not correct it.
// TODO: Update this test when implementing the remediator changes to support the ignore mutation annotation
func TestDriftKubectlAnnotateDeleteManagedFieldsWithIgnoreMutationAnnotation(t *testing.T) {
	rootSyncID := nomostest.DefaultRootSyncID
	nt := nomostest.New(t, nomostesting.DriftControl,
		ntopts.SyncWithGitSource(rootSyncID, ntopts.Unstructured))
	rootSyncGitRepo := nt.SyncSourceGitReadWriteRepository(rootSyncID)

	namespace := k8sobjects.NamespaceObject("bookstore",
		core.Annotation("season", "summer"),
		core.Annotation(metadata.LifecycleMutationAnnotation, metadata.IgnoreMutation))
	nt.Must(rootSyncGitRepo.Add("acme/ns.yaml", namespace))
	nt.Must(rootSyncGitRepo.CommitAndPush("add a namespace"))
	nt.Must(nt.WatchForAllSyncs())

	// Delete a managed field
	out, err := nt.Shell.Kubectl("annotate", "namespace", "bookstore", "season-")
	if err != nil {
		nt.T.Fatalf("got `kubectl annotate namespace bookstore season-` error %v %s, want return nil", err, out)
	}

	time.Sleep(10 * time.Second)

	// Remediator SHOULD NOT correct it
	err = nt.Validate("bookstore", "", &corev1.Namespace{}, testpredicates.MissingAnnotation("season"))
	if err != nil {
		nt.T.Fatal(err)
	}

	// The reason we need to stop the webhook here is that the webhook denies a request to modify Config Sync metadata
	// even if the resource has the `client.lifecycle.config.k8s.io/mutation` annotation.
	nomostest.StopWebhook(nt)
	// Stopping the webhook causes the reconciler to restart. Wait so that we aren't
	// racing with the applier and are actually testing the remediator.
	tg := taskgroup.New()
	tg.Go(func() error {
		return nt.Watcher.WatchObject(kinds.Deployment(),
			core.RootReconcilerName(rootSyncID.Name), configsync.ControllerNamespace,
			testwatcher.WatchPredicates(
				testpredicates.StatusEquals(nt.Scheme, kstatus.CurrentStatus),
				testpredicates.DeploymentMissingEnvVar(reconcilermanager.Reconciler, reconcilermanager.WebhookEnabled),
			))
	})
	tg.Go(func() error {
		// Note: this proves that the applier DOES currently honor the ignore-mutation annotation.
		return nt.Watcher.WatchObject(kinds.Namespace(), "bookstore", "",
			testwatcher.WatchPredicates(testpredicates.MissingAnnotation("season")))
	})
	nt.Must(tg.Wait())

	// Delete a Config Sync annotation
	out, err = nt.Shell.Kubectl("annotate", "namespace", "bookstore", fmt.Sprintf("%s-", metadata.ResourceManagementKey))
	if err != nil {
		nt.T.Fatalf("got `kubectl annotate namespace bookstore %s-` error %v %s, want return nil", metadata.ResourceManagementKey, err, out)
	}

	time.Sleep(10 * time.Second)

	// Remediator SHOULD correct it
	err = nt.Validate("bookstore", "", &corev1.Namespace{}, testpredicates.HasAnnotationKey(metadata.ResourceManagementKey))
	if err != nil {
		nt.T.Fatal(err)
	}
}

<<<<<<< HEAD
// TestDriftAddIgnoreMutationAnnotationWithKubectl
// Adds the `client.lifecycle.config.k8s.io/mutation` annotation to an object via kubectl and verifies that
// Config Sync corrects it.
func TestDriftAddIgnoreMutationAnnotationWithKubectl(t *testing.T) {
	rootSyncID := nomostest.DefaultRootSyncID
	nt := nomostest.New(t, nomostesting.DriftControl,
		ntopts.SyncWithGitSource(rootSyncID, ntopts.Unstructured))
	rootSyncGitRepo := nt.SyncSourceGitReadWriteRepository(rootSyncID)

	namespace := k8sobjects.NamespaceObject("bookstore",
		core.Annotation("season", "summer"))
=======
// TestAddIgnoreMutationAnnotationDirectly verifies the behavior of the applier when the
// `client.lifecycle.config.k8s.io/mutation` annotation is added to a resource using kubectl
// TODO: Update this test when implementing the remediator changes to support the ignore mutation annotation
func TestAddIgnoreMutationAnnotationDirectly(t *testing.T) {
	nt := nomostest.New(t, nomostesting.DriftControl,
		ntopts.SyncWithGitSource(nomostest.DefaultRootSyncID, ntopts.Unstructured))
	rootSyncGitRepo := nt.SyncSourceGitReadWriteRepository(nomostest.DefaultRootSyncID)

	namespace := k8sobjects.NamespaceObject("bookstore")
>>>>>>> 6e37da57
	nt.Must(rootSyncGitRepo.Add("acme/ns.yaml", namespace))
	nt.Must(rootSyncGitRepo.CommitAndPush("add a namespace"))
	nt.Must(nt.WatchForAllSyncs())

<<<<<<< HEAD
	// The reason we need to stop the webhook here is that the webhook denies a request to modify Config Sync metadata
	// even if the resource has the `client.lifecycle.config.k8s.io/mutation` annotation.
	nomostest.StopWebhook(nt)
	// Stopping the webhook causes the reconciler to restart. Wait so that we aren't
	// racing with the applier and are actually testing the remediator.
	nt.Must(nt.Watcher.WatchObject(kinds.Deployment(),
		core.RootReconcilerName(rootSyncID.Name), configsync.ControllerNamespace,
		testwatcher.WatchPredicates(
			testpredicates.StatusEquals(nt.Scheme, kstatus.CurrentStatus),
			testpredicates.DeploymentMissingEnvVar(reconcilermanager.Reconciler, reconcilermanager.WebhookEnabled),
		)))

	nt.T.Log("Increase log level of reconciler to help debug failures")
	rs := nomostest.RootSyncObjectV1Beta1FromRootRepo(nt, configsync.RootSyncName)
	rs.Spec.SafeOverride().LogLevels = []v1beta1.ContainerLogLevelOverride{
		{ContainerName: reconcilermanager.Reconciler, LogLevel: 5},
	}
	nt.Must(nt.KubeClient.Apply(rs))
	nt.Must(nt.Watcher.WatchForCurrentStatus(kinds.RootSyncV1Beta1(), configsync.RootSyncName, configsync.ControllerNamespace))

	// Manually add the ignore mutation annotation
	out, err := nt.Shell.Kubectl("annotate", "namespace", "bookstore", fmt.Sprintf("%s=%s", metadata.LifecycleMutationAnnotation, metadata.IgnoreMutation))
	if err != nil {
		nt.T.Fatalf("got `kubectl annotate namespace bookstore %s=%s` error %v %s, want return nil", metadata.LifecycleMutationAnnotation, metadata.IgnoreMutation, err, out)
	}

	time.Sleep(10 * time.Second)

	// Remediator SHOULD correct it
	err = nt.Validate("bookstore", "", &corev1.Namespace{}, testpredicates.MissingAnnotation(metadata.LifecycleMutationAnnotation))
	if err != nil {
		nt.T.Fatal(err)
	}
}

// TestDriftKubectlAnnotateUnmanagedField adds a new field with kubectl into a
// resource managed by Config Sync, and verifies that Config Sync
// does not remove this field.
func TestDriftKubectlAnnotateWithIgnoreMutation(t *testing.T) {
=======
	// Add the `client.lifecycle.config.k8s.io/mutation` annotation into the namespace object
	// Webhook SHOULD deny the requests since this annotation is a part of the Config Sync metadata.
	ignoreMutation := fmt.Sprintf("%s=%s", metadata.LifecycleMutationAnnotation, metadata.IgnoreMutation)
	_, err := nt.Shell.Kubectl("annotate", "namespace", "bookstore", ignoreMutation)
	if err == nil {
		nt.T.Fatalf("got `kubectl annotate namespace bookstore %s` success, want err", ignoreMutation)
	}

	// Stop the Config Sync webhook to test the drift correction functionality
	nomostest.StopWebhook(nt)

	// Add the `client.lifecycle.config.k8s.io/mutation` annotation into the namespace object
	ignoreMutation = fmt.Sprintf("%s=%s", metadata.LifecycleMutationAnnotation, metadata.IgnoreMutation)
	out, err := nt.Shell.Kubectl("annotate", "namespace", "bookstore", ignoreMutation)
	if err != nil {
		nt.T.Fatalf("got `kubectl annotate namespace bookstore %s` error %v %s, want return nil", ignoreMutation, err, out)
	}

	// Remediator SHOULD NOT remove this field
	nt.Must(nt.Watcher.WatchObject(kinds.Namespace(), "bookstore", "",
		testwatcher.WatchPredicates(
			testpredicates.HasAnnotation(metadata.LifecycleMutationAnnotation, metadata.IgnoreMutation),
		),
		testwatcher.WatchTimeout(30*time.Second)))
}

// TestKubectlAddAnnotation adds a new field with kubectl into a resource managed
// by Config Sync that has the `client.lifecycle.config.k8s.io/mutation` annotation,
// and verifies that Config Sync does not remove this field.
func TestKubectlAddAnnotation(t *testing.T) {
>>>>>>> 6e37da57
	nt := nomostest.New(t, nomostesting.DriftControl,
		ntopts.SyncWithGitSource(nomostest.DefaultRootSyncID, ntopts.Unstructured))
	rootSyncGitRepo := nt.SyncSourceGitReadWriteRepository(nomostest.DefaultRootSyncID)

<<<<<<< HEAD
	namespace := k8sobjects.NamespaceObject("bookstore")
=======
	namespace := k8sobjects.NamespaceObject("bookstore", core.Annotation(metadata.LifecycleMutationAnnotation, metadata.IgnoreMutation))
>>>>>>> 6e37da57
	nt.Must(rootSyncGitRepo.Add("acme/ns.yaml", namespace))
	nt.Must(rootSyncGitRepo.CommitAndPush("add a namespace"))
	nt.Must(nt.WatchForAllSyncs())

<<<<<<< HEAD
	// Stop the Config Sync webhook to test the drift correction functionality
	nomostest.StopWebhook(nt)

	nt.T.Log("Increase log level of reconciler to help debug failures")
	rs := nomostest.RootSyncObjectV1Beta1FromRootRepo(nt, configsync.RootSyncName)
	rs.Spec.SafeOverride().LogLevels = []v1beta1.ContainerLogLevelOverride{
		{ContainerName: reconcilermanager.Reconciler, LogLevel: 5},
	}
	nt.Must(nt.KubeClient.Apply(rs))
	nt.Must(nt.Watcher.WatchForCurrentStatus(kinds.RootSyncV1Beta1(), configsync.RootSyncName, configsync.ControllerNamespace))

	// Add the `client.lifecycle.config.k8s.io/mutation` annotation into the namespace object
	ignoreMutation := fmt.Sprintf("%s=%s", metadata.LifecycleMutationAnnotation, metadata.IgnoreMutation)
	out, err := nt.Shell.Kubectl("annotate", "namespace", "bookstore", ignoreMutation)
	if err != nil {
		nt.T.Fatalf("got `kubectl annotate namespace bookstore %s` error %v %s, want return nil", ignoreMutation, err, out)
	}

	// Remediator SHOULD remove this field
	nt.Must(nt.Watcher.WatchObject(kinds.Namespace(), "bookstore", "",
		testwatcher.WatchPredicates(
			testpredicates.MissingAnnotation(metadata.LifecycleMutationAnnotation),
		),
		testwatcher.WatchTimeout(30*time.Second)))
=======
	// Add a new annotation to the namespace object
	out, err := nt.Shell.Kubectl("annotate", "namespace", "bookstore", "season=summer")
	if err != nil {
		nt.T.Fatalf("got `kubectl annotate namespace bookstore season=summer` error %v %s, want return nil", err, out)
	}

	// Remediator SHOULD NOT remove this field
	nt.Must(nt.Watcher.WatchObject(kinds.Namespace(), "bookstore", "",
		testwatcher.WatchPredicates(testpredicates.HasAnnotation("season", "summer"))))
>>>>>>> 6e37da57
}<|MERGE_RESOLUTION|>--- conflicted
+++ resolved
@@ -109,7 +109,6 @@
 			testpredicates.MissingAnnotation("season"))))
 }
 
-<<<<<<< HEAD
 func TestDeclareExistingObjectWithIgnoreAnnotation(t *testing.T) {
 	nt := nomostest.New(t, nomostesting.DriftControl, ntopts.SyncWithGitSource(nomostest.DefaultRootSyncID, ntopts.Unstructured))
 	rootSyncGitRepo := nt.SyncSourceGitReadWriteRepository(nomostest.DefaultRootSyncID)
@@ -169,12 +168,9 @@
 		)))
 }
 
-func TestIgnoreObjectIsDeleted(t *testing.T) {
-=======
 // TestMutationIgnoredObjectIsDeleted verifies that a mutation-ignored object is recreated based on
 // the source configs
 func TestMutationIgnoredObjectIsDeleted(t *testing.T) {
->>>>>>> 6e37da57
 	nt := nomostest.New(t, nomostesting.DriftControl, ntopts.SyncWithGitSource(nomostest.DefaultRootSyncID, ntopts.Unstructured))
 	rootSyncGitRepo := nt.SyncSourceGitReadWriteRepository(nomostest.DefaultRootSyncID)
 
@@ -300,16 +296,6 @@
 	nsObj.Annotations["season"] = "winter"
 	nt.Must(nt.KubeClient.Apply(nsObj))
 
-<<<<<<< HEAD
-	// Wait so the remediator can process the event
-	time.Sleep(10 * time.Second)
-	nt.Must(nt.KubeClient.Apply(nsObj))
-
-	// Wait so the remediator can process the event
-	time.Sleep(10 * time.Second)
-
-=======
->>>>>>> 6e37da57
 	nt.Must(nt.Watcher.WatchObject(kinds.Namespace(), nsObj.Name, "",
 		testwatcher.WatchPredicates(
 			testpredicates.HasAnnotation("season", "winter"),
@@ -450,19 +436,6 @@
 	}
 }
 
-<<<<<<< HEAD
-// TestDriftAddIgnoreMutationAnnotationWithKubectl
-// Adds the `client.lifecycle.config.k8s.io/mutation` annotation to an object via kubectl and verifies that
-// Config Sync corrects it.
-func TestDriftAddIgnoreMutationAnnotationWithKubectl(t *testing.T) {
-	rootSyncID := nomostest.DefaultRootSyncID
-	nt := nomostest.New(t, nomostesting.DriftControl,
-		ntopts.SyncWithGitSource(rootSyncID, ntopts.Unstructured))
-	rootSyncGitRepo := nt.SyncSourceGitReadWriteRepository(rootSyncID)
-
-	namespace := k8sobjects.NamespaceObject("bookstore",
-		core.Annotation("season", "summer"))
-=======
 // TestAddIgnoreMutationAnnotationDirectly verifies the behavior of the applier when the
 // `client.lifecycle.config.k8s.io/mutation` annotation is added to a resource using kubectl
 // TODO: Update this test when implementing the remediator changes to support the ignore mutation annotation
@@ -472,23 +445,9 @@
 	rootSyncGitRepo := nt.SyncSourceGitReadWriteRepository(nomostest.DefaultRootSyncID)
 
 	namespace := k8sobjects.NamespaceObject("bookstore")
->>>>>>> 6e37da57
-	nt.Must(rootSyncGitRepo.Add("acme/ns.yaml", namespace))
-	nt.Must(rootSyncGitRepo.CommitAndPush("add a namespace"))
-	nt.Must(nt.WatchForAllSyncs())
-
-<<<<<<< HEAD
-	// The reason we need to stop the webhook here is that the webhook denies a request to modify Config Sync metadata
-	// even if the resource has the `client.lifecycle.config.k8s.io/mutation` annotation.
-	nomostest.StopWebhook(nt)
-	// Stopping the webhook causes the reconciler to restart. Wait so that we aren't
-	// racing with the applier and are actually testing the remediator.
-	nt.Must(nt.Watcher.WatchObject(kinds.Deployment(),
-		core.RootReconcilerName(rootSyncID.Name), configsync.ControllerNamespace,
-		testwatcher.WatchPredicates(
-			testpredicates.StatusEquals(nt.Scheme, kstatus.CurrentStatus),
-			testpredicates.DeploymentMissingEnvVar(reconcilermanager.Reconciler, reconcilermanager.WebhookEnabled),
-		)))
+	nt.Must(rootSyncGitRepo.Add("acme/ns.yaml", namespace))
+	nt.Must(rootSyncGitRepo.CommitAndPush("add a namespace"))
+	nt.Must(nt.WatchForAllSyncs())
 
 	nt.T.Log("Increase log level of reconciler to help debug failures")
 	rs := nomostest.RootSyncObjectV1Beta1FromRootRepo(nt, configsync.RootSyncName)
@@ -498,26 +457,6 @@
 	nt.Must(nt.KubeClient.Apply(rs))
 	nt.Must(nt.Watcher.WatchForCurrentStatus(kinds.RootSyncV1Beta1(), configsync.RootSyncName, configsync.ControllerNamespace))
 
-	// Manually add the ignore mutation annotation
-	out, err := nt.Shell.Kubectl("annotate", "namespace", "bookstore", fmt.Sprintf("%s=%s", metadata.LifecycleMutationAnnotation, metadata.IgnoreMutation))
-	if err != nil {
-		nt.T.Fatalf("got `kubectl annotate namespace bookstore %s=%s` error %v %s, want return nil", metadata.LifecycleMutationAnnotation, metadata.IgnoreMutation, err, out)
-	}
-
-	time.Sleep(10 * time.Second)
-
-	// Remediator SHOULD correct it
-	err = nt.Validate("bookstore", "", &corev1.Namespace{}, testpredicates.MissingAnnotation(metadata.LifecycleMutationAnnotation))
-	if err != nil {
-		nt.T.Fatal(err)
-	}
-}
-
-// TestDriftKubectlAnnotateUnmanagedField adds a new field with kubectl into a
-// resource managed by Config Sync, and verifies that Config Sync
-// does not remove this field.
-func TestDriftKubectlAnnotateWithIgnoreMutation(t *testing.T) {
-=======
 	// Add the `client.lifecycle.config.k8s.io/mutation` annotation into the namespace object
 	// Webhook SHOULD deny the requests since this annotation is a part of the Config Sync metadata.
 	ignoreMutation := fmt.Sprintf("%s=%s", metadata.LifecycleMutationAnnotation, metadata.IgnoreMutation)
@@ -536,10 +475,10 @@
 		nt.T.Fatalf("got `kubectl annotate namespace bookstore %s` error %v %s, want return nil", ignoreMutation, err, out)
 	}
 
-	// Remediator SHOULD NOT remove this field
+	// Remediator SHOULD remove this field
 	nt.Must(nt.Watcher.WatchObject(kinds.Namespace(), "bookstore", "",
 		testwatcher.WatchPredicates(
-			testpredicates.HasAnnotation(metadata.LifecycleMutationAnnotation, metadata.IgnoreMutation),
+			testpredicates.MissingAnnotation(metadata.LifecycleMutationAnnotation),
 		),
 		testwatcher.WatchTimeout(30*time.Second)))
 }
@@ -548,46 +487,15 @@
 // by Config Sync that has the `client.lifecycle.config.k8s.io/mutation` annotation,
 // and verifies that Config Sync does not remove this field.
 func TestKubectlAddAnnotation(t *testing.T) {
->>>>>>> 6e37da57
 	nt := nomostest.New(t, nomostesting.DriftControl,
 		ntopts.SyncWithGitSource(nomostest.DefaultRootSyncID, ntopts.Unstructured))
 	rootSyncGitRepo := nt.SyncSourceGitReadWriteRepository(nomostest.DefaultRootSyncID)
 
-<<<<<<< HEAD
-	namespace := k8sobjects.NamespaceObject("bookstore")
-=======
 	namespace := k8sobjects.NamespaceObject("bookstore", core.Annotation(metadata.LifecycleMutationAnnotation, metadata.IgnoreMutation))
->>>>>>> 6e37da57
-	nt.Must(rootSyncGitRepo.Add("acme/ns.yaml", namespace))
-	nt.Must(rootSyncGitRepo.CommitAndPush("add a namespace"))
-	nt.Must(nt.WatchForAllSyncs())
-
-<<<<<<< HEAD
-	// Stop the Config Sync webhook to test the drift correction functionality
-	nomostest.StopWebhook(nt)
-
-	nt.T.Log("Increase log level of reconciler to help debug failures")
-	rs := nomostest.RootSyncObjectV1Beta1FromRootRepo(nt, configsync.RootSyncName)
-	rs.Spec.SafeOverride().LogLevels = []v1beta1.ContainerLogLevelOverride{
-		{ContainerName: reconcilermanager.Reconciler, LogLevel: 5},
-	}
-	nt.Must(nt.KubeClient.Apply(rs))
-	nt.Must(nt.Watcher.WatchForCurrentStatus(kinds.RootSyncV1Beta1(), configsync.RootSyncName, configsync.ControllerNamespace))
-
-	// Add the `client.lifecycle.config.k8s.io/mutation` annotation into the namespace object
-	ignoreMutation := fmt.Sprintf("%s=%s", metadata.LifecycleMutationAnnotation, metadata.IgnoreMutation)
-	out, err := nt.Shell.Kubectl("annotate", "namespace", "bookstore", ignoreMutation)
-	if err != nil {
-		nt.T.Fatalf("got `kubectl annotate namespace bookstore %s` error %v %s, want return nil", ignoreMutation, err, out)
-	}
-
-	// Remediator SHOULD remove this field
-	nt.Must(nt.Watcher.WatchObject(kinds.Namespace(), "bookstore", "",
-		testwatcher.WatchPredicates(
-			testpredicates.MissingAnnotation(metadata.LifecycleMutationAnnotation),
-		),
-		testwatcher.WatchTimeout(30*time.Second)))
-=======
+	nt.Must(rootSyncGitRepo.Add("acme/ns.yaml", namespace))
+	nt.Must(rootSyncGitRepo.CommitAndPush("add a namespace"))
+	nt.Must(nt.WatchForAllSyncs())
+
 	// Add a new annotation to the namespace object
 	out, err := nt.Shell.Kubectl("annotate", "namespace", "bookstore", "season=summer")
 	if err != nil {
@@ -597,5 +505,4 @@
 	// Remediator SHOULD NOT remove this field
 	nt.Must(nt.Watcher.WatchObject(kinds.Namespace(), "bookstore", "",
 		testwatcher.WatchPredicates(testpredicates.HasAnnotation("season", "summer"))))
->>>>>>> 6e37da57
 }